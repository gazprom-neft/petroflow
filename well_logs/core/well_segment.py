"""Implements WellSegment - a class, representing a contiguous part of a well.
"""
# pylint: disable=too-many-lines,no-member

import os
import json
import base64
import shutil
from copy import copy
from glob import glob
from functools import reduce
from itertools import chain, repeat, product

import numpy as np
import pandas as pd
import lasio
import PIL
import cv2
from scipy.interpolate import interp1d
from sklearn.linear_model import LinearRegression
from plotly import graph_objs as go
from plotly.subplots import make_subplots
from plotly.offline import init_notebook_mode, plot

from .abstract_classes import AbstractWellSegment
from .matching import select_contigious_intervals, match_boring_sequence, Shift
from .joins import cross_join, between_join, fdtd_join
from .utils import to_list, leq_notclose, leq_close, geq_close
from .exceptions import SkipWellException, DataRegularityError

def add_attr_properties(cls):
    """Add missing properties for lazy loading of `WellSegment` table-based
    attributes."""
    for attr in cls.attrs_depth_index + cls.attrs_fdtd_index + cls.attrs_no_index:
        if hasattr(cls, attr):
            continue
        def prop(self, attr=attr):
            if getattr(self, "_" + attr) is None:
                getattr(self, "load_" + attr)()
            return getattr(self, "_" + attr)
        setattr(cls, attr, property(prop))
    return cls


def add_attr_loaders(cls):
    """Add missing loaders of `WellSegment` table-based attributes."""
    attr_iter = chain(
        zip(cls.attrs_depth_index, repeat(cls._load_depth_df)),
        zip(cls.attrs_fdtd_index, repeat(cls._load_fdtd_df)),
        zip(cls.attrs_no_index, repeat(cls._load_df))
    )
    for attr, loader in attr_iter:
        if hasattr(cls, "load_" + attr):
            continue
        def load_factory(attr, loader):
            def load(self, *args, **kwargs):
                data = loader(self, self._get_full_name(self.path, attr), *args, **kwargs)
                setattr(self, "_" + attr, data)
                return self
            return load
        setattr(cls, "load_" + attr, load_factory(attr, loader))
    return cls


@add_attr_properties
@add_attr_loaders
class WellSegment(AbstractWellSegment):
    """A class, representing a contiguous part of a well.

    Initially an instance of `Well` class consists of a single segment,
    representing the whole well. Subsequently, several `Well` methods, such as
    `crop`, `random_crop` or `drop_nans`, increase the number of segments,
    storing them in a tree-based structure.

    Unlike `Well`, which nearly always redirects method calls to its segments,
    `WellSegment` actually stores well data and implements its processing
    logic.

    Each table-based attribute of `WellSegment`, described in `Attributes`
    section, can be loaded in two different ways:
    1. via corresponding load method, e.g. `load_logs` or `load_layers`. All
       specified arguments will be passed to a loader, responsible for file's
       extension.
    2. via lazy loading mechanism, when an attribute is loaded at the time of
       the first access. In this case, default loading parameters are used.
    `core_dl` and `core_uv` attributes are loaded either by accessing them for
    the first time, or by calling `load_core` method.

    Parameters
    ----------
    path : str
        A path to a directory with well data, containing:
        - `meta.json` - a json dict with the following keys:
            - `name` - well name
            - `field` - field name
            - `depth_from` - minimum depth entry in the well logs
            - `depth_to` - maximum depth entry in the well logs
          These values will be stored as instance attributes.
        - `samples_dl` and `samples_uv` (optional) - directories, containing
          daylight and ultraviolet images of core samples respectively. Images
          of the same sample must have the same name in both dirs.
        - Optional `.csv`, `.las` or `.feather` file for certain class
          attributes (see more details in the `Attributes` section).
    core_width : positive float, optional
        The width of core samples in cm. Defaults to 10 cm.
    pixels_per_cm : positive int, optional
        The number of pixels in cm used to determine the loaded width of core
        sample images. Image height is calculated so as to keep the aspect
        ratio. Defaults to 5 pixels.

    Attributes
    ----------
    name : str
        Well name, loaded from `meta.json`.
    field : str
        Field name, loaded from `meta.json`.
    depth_from : float
        Minimum depth entry in the well logs, loaded from `meta.json`.
    depth_to : float
        Maximum depth entry in the well logs, loaded from `meta.json`.
    logs : pandas.DataFrame
        Well logs, indexed by depth. Depth log in a source file must have
        `DEPTH` mnemonic. Mnemonics of the same log type in `logs` and
        `core_logs` should match. Loaded from the file with the same name from
        the well directory.
    inclination : pandas.DataFrame
        Well inclination. Loaded from the file with the same name from the
        well directory.
    layers : pandas.DataFrame
        Stratum layers names, indexed by depth range. Loaded from the file
        with the same name, having the following structure: DEPTH_FROM -
        DEPTH_TO - LAYER.
    boring_intervals : pandas.DataFrame
        Depths of boring intervals with core recovery in meters, indexed by
        depth range. Loaded from the file with the same name, having the
        following structure: DEPTH_FROM - DEPTH_TO - CORE_RECOVERY.
    boring_sequences : pandas.DataFrame
        Depth ranges of contiguous boring intervals, extracted one after
        another. If the file with the same name exists in the well directory,
        then `boring_sequences` is loaded from the file. Otherwise, it is
        calculated from `boring_intervals`. If core-to-log matching is
        performed, then extra `MODE` and `R2` columns with matching parameters
        and results are created.
    core_properties : pandas.DataFrame
        Properties of core plugs, indexed by depth. Depth column in source
        file must be called `DEPTH`. Loaded from the file with the same name
        from the well directory.
    core_lithology : pandas.DataFrame
        Lithological description of core samples, indexed by depth range.
        Loaded from the file with the same name, having the following
        structure: DEPTH_FROM - DEPTH_TO - FORMATION - COLOR - GRAINSIZE -
        GRAINCONTENT.
    core_logs : pandas.DataFrame
        Core logs, indexed by depth. Depth log in a source file must have
        `DEPTH` mnemonic. Mnemonics of the same log type in `logs` and
        `core_logs` should match. Loaded from the file with the same name from
        the well directory.
    samples : pandas.DataFrame
        Names of core sample images with their depth ranges. Loaded from the
        file with the same name, having the following structure: DEPTH_FROM -
        DEPTH_TO - SAMPLE.
    core_dl : numpy.ndarray
        Concatenated daylight image of all core samples in the segment. If
        core samples are absent for several depth ranges, corresponding
        `core_dl` values are equal to `numpy.nan`. Loaded from images in
        `samples_dl` directory, requires `samples` file to exist in the well
        directory.
    core_uv : numpy.ndarray
        Concatenated ultraviolet image of all core samples in the segment. If
        core samples are absent for several depth ranges, corresponding
        `core_uv` values are equal to `numpy.nan`. Loaded from images in
        `samples_uv` directory, requires `samples` file to exist in the well
        directory.
    """

    attrs_depth_index = ("logs", "core_properties", "core_logs")
    attrs_fdtd_index = ("layers", "boring_sequences", "boring_intervals", "core_lithology", "samples")
    attrs_no_index = ("inclination",)

    def __init__(self, path, *args, core_width=10, pixels_per_cm=5, **kwargs):
        super().__init__()
        _ = args, kwargs
        self.path = path
        self.core_width = core_width
        self.pixels_per_cm = pixels_per_cm

        with open(os.path.join(self.path, "meta.json")) as meta_file:
            meta = json.load(meta_file)
        self.name = meta["name"]
        self.field = meta["field"]
        self.depth_from = float(meta["depth_from"])
        self.depth_to = float(meta["depth_to"])

        self.has_samples = self._has_file("samples")

        self._logs = None
        self._inclination = None
        self._layers = None
        self._boring_intervals = None
        self._boring_sequences = None
        self._core_properties = None
        self._core_lithology = None
        self._core_logs = None
        self._samples = None
        self._core_dl = None
        self._core_uv = None

    @property
    def length(self):
        """float: Length of the segment in meters."""
        return self.depth_to - self.depth_from

    @property
    def boring_sequences(self):
        """pandas.DataFrame: Depth ranges of contiguous boring intervals,
        extracted one after another."""
        if self._boring_sequences is None:
            if self._has_file("boring_sequences"):
                self.load_boring_sequences()
            else:
                self._calc_boring_sequences()
        return self._boring_sequences

    def _calc_boring_sequences(self):
        """Calculate boring sequences given boring intervals."""
        data = []
        for segment in select_contigious_intervals(self.boring_intervals.reset_index()):
            data.append([segment["DEPTH_FROM"].min(), segment["DEPTH_TO"].max()])
        self._boring_sequences = pd.DataFrame(data, columns=["DEPTH_FROM", "DEPTH_TO"])
        self._boring_sequences.set_index(["DEPTH_FROM", "DEPTH_TO"], inplace=True)

    @staticmethod
    def _get_extension(path):
        """Get file extension from its name."""
        return os.path.splitext(path)[1][1:]

    @staticmethod
    def _load_las(path, *args, **kwargs):
        """Load a `.las` file into a `DataFrame`."""
        return lasio.read(path, *args, **kwargs).df().reset_index()

    @staticmethod
    def _load_csv(path, *args, **kwargs):
        """Load a `.csv` file into a `DataFrame`."""
        return pd.read_csv(path, *args, **kwargs)

    @staticmethod
    def _load_feather(path, *args, **kwargs):
        """Load a `.feather` file into a `DataFrame`."""
        return pd.read_feather(path, *args, **kwargs)

    def _load_df(self, path, *args, **kwargs):
        """Load a `DataFrame` from a table format (`.las`, `.csv` or
        `.feather`) depending on its extension."""
        ext = self._get_extension(path)
        if not hasattr(self, "_load_" + ext):
            raise ValueError("A loader for data in {} format is not implemented".format(ext))
        return getattr(self, "_load_" + ext)(path, *args, **kwargs)

    def _filter_depth_df(self, df):
        """Keep only depths between `self.depth_from` and `self.depth_to` in a
        `DataFrame`, indexed by depth."""
        df = df[self.depth_from:self.depth_to]
        if np.allclose([self.depth_from, self.depth_to], [df.index[0], df.index[-1]], rtol=1e-7):
            df.drop(df.index[-1], inplace=True)
        return df

    def _load_depth_df(self, path, *args, **kwargs):
        """Load a `DataFrame`, indexed by depth, from a table format and keep
        only depths between `self.depth_from` and `self.depth_to`."""
        df = self._load_df(path, *args, **kwargs).set_index("DEPTH")
        df = self._filter_depth_df(df)
        return df

    def _filter_fdtd_df(self, df):
        """Keep only depths between `self.depth_from` and `self.depth_to` in a
        `DataFrame`, indexed by depth range."""
        depth_from, depth_to = zip(*df.index.values)
        mask = (np.array(depth_from) < self.depth_to) & (self.depth_from < np.array(depth_to))
        return df[mask]

    def _load_fdtd_df(self, path, *args, **kwargs):
        """Load a `DataFrame`, indexed by depth range, from a table format and
        keep only depths between `self.depth_from` and `self.depth_to`."""
        df = self._load_df(path, *args, **kwargs).set_index(["DEPTH_FROM", "DEPTH_TO"])
        df = self._filter_fdtd_df(df)
        return df

    def _has_file(self, name):
        """Check that exactly one file with a given name and any extension
        exists in a well directory."""
        files = glob(os.path.join(self.path, name + ".*"))
        if len(files) == 1:
            return True
        return False

    @classmethod
    def _get_full_name(cls, path, name):
        """Get full name of a file with a given `name` in a dir, specified in
        `path`.

        Parameters
        ----------
        path : str
            A path to a directiry to search for a file.
        name : str
            File name with or without extension.

        Returns
        -------
        full_name : str
            Full name of a file.

        Raises
        ------
        FileNotFoundError
            If a file does not exist in a dir.
        OSError
            If extension is not specified and several files with given name
            exist.
        """
        ext = cls._get_extension(name)
        if ext != "":
            full_name = os.path.join(path, name)
            if os.path.exists(full_name):
                return full_name
            raise FileNotFoundError("A file {} does not exist in {}".format(name, path))

        files = glob(os.path.join(path, name + ".*"))
        if len(files) == 0:
            raise FileNotFoundError("A file {} does not exist in {}".format(name, path))
        if len(files) > 1:
            raise OSError("Several files called {} are found in {}".format(name, path))
        return files[0]

    @property
    def core_dl(self):
        """numpy.ndarray: Concatenated daylight image of all core samples in
        the segment."""
        if self._core_dl is None:
            self.load_core()
        return self._core_dl

    @property
    def core_uv(self):
        """numpy.ndarray: Concatenated ultraviolet image of all core samples
        in the segment."""
        if self._core_uv is None:
            self.load_core()
        return self._core_uv

    @staticmethod
    def _load_image(path):
        """Open an image in `PIL` format."""
        return PIL.Image.open(path) if os.path.isfile(path) else None

    @staticmethod
    def _match_samples(dl_img, uv_img, height, width):
        """Match core samples in daylight and ultraviolet by resizing them to
        the given shape."""
        if (dl_img is not None) and (dl_img is not None):
            # TODO: contour matching instead of resizing
            dl_img = np.array(dl_img.resize((width, height), resample=PIL.Image.LANCZOS))
            uv_img = np.array(uv_img.resize((width, height), resample=PIL.Image.LANCZOS))
        elif dl_img is not None:
            dl_img = np.array(dl_img.resize((width, height), resample=PIL.Image.LANCZOS))
            uv_img = np.full((height, width, 3), np.nan, dtype=np.float32)
        else:
            dl_img = np.full((height, width, 3), np.nan, dtype=np.float32)
            uv_img = np.array(uv_img.resize((width, height), resample=PIL.Image.LANCZOS))
        return dl_img, uv_img

    def _meters_to_pixels(self, meters):
        """Convert meters to pixels given conversion ratio in
        `self.pixels_per_cm`."""
        return int(round(meters * 100)) * self.pixels_per_cm

    def load_core(self, core_width=None, pixels_per_cm=None):
        """Load core images in daylight and ultraviolet.

        If any of method arguments are not specified, those, passed to
        `__init__`, will be used. Otherwise, they will be overridden in
        `self`.

        Parameters
        ----------
        core_width : positive float, optional
            The width of core samples in centimeters.
        pixels_per_cm : positive int, optional
            The number of pixels in centimeters used to determine the loaded
            width of core sample images. Image height is calculated so as to
            keep the aspect ratio.

        Returns
        -------
        self : AbstractWellSegment or a child class
            Self with core images loaded for each segment.
        """
        self.core_width = core_width if core_width is not None else self.core_width
        self.pixels_per_cm = pixels_per_cm if pixels_per_cm is not None else self.pixels_per_cm

        height = self._meters_to_pixels(self.depth_to - self.depth_from)
        width = self.core_width * self.pixels_per_cm
        core_dl = np.full((height, width, 3), np.nan, dtype=np.float32)
        core_uv = np.full((height, width, 3), np.nan, dtype=np.float32)

        for (sample_depth_from, sample_depth_to), sample_name in self.samples["SAMPLE"].iteritems():
            sample_height = self._meters_to_pixels(sample_depth_to - sample_depth_from)
            sample_name = str(sample_name)

            dl_path = self._get_full_name(os.path.join(self.path, "samples_dl"), sample_name)
            dl_img = self._load_image(dl_path)
            uv_path = self._get_full_name(os.path.join(self.path, "samples_uv"), sample_name)
            uv_img = self._load_image(uv_path)
            dl_img, uv_img = self._match_samples(dl_img, uv_img, sample_height, width)

            top_crop = max(0, self._meters_to_pixels(self.depth_from - sample_depth_from))
            bottom_crop = sample_height - max(0, self._meters_to_pixels(sample_depth_to - self.depth_to))
            dl_img = dl_img[top_crop:bottom_crop]
            uv_img = uv_img[top_crop:bottom_crop]

            insert_pos = max(0, self._meters_to_pixels(sample_depth_from - self.depth_from))
            core_dl[insert_pos:insert_pos+dl_img.shape[0]] = dl_img
            core_uv[insert_pos:insert_pos+uv_img.shape[0]] = uv_img

        self._core_dl = core_dl # / 255
        self._core_uv = core_uv # / 255
        return self

    def dump(self, path):
        """Dump well segment data.

        Segment attributes are saved in the following manner:
        - `name`, `field`, `depth_from` and `depth_to` attributes are saved in
          `meta.json` file.
        - `core_dl` and `core_uv` are not saved. Instead, `samples_dl` and
          `samples_uv` directories are copied if exist.
        - All other attributes are dumped in feather format.

        Parameters
        ----------
        path : str
            A path to a directory, where well dir with dump will be created.

        Returns
        -------
        self : AbstractWellSegment or a child class
            Self unchanged.
        """
        path = os.path.join(path, self.name)
        if not os.path.exists(path):
            os.makedirs(path)

        meta = {
            "name": self.name,
            "field": self.field,
            "depth_from": self.depth_from,
            "depth_to": self.depth_to,
        }
        with open(os.path.join(path, "meta.json"), "w") as meta_file:
            json.dump(meta, meta_file)

        for attr in self.attrs_depth_index + self.attrs_fdtd_index + self.attrs_no_index:
            attr_val = getattr(self, "_" + attr)
            if attr_val is None:
                try:
                    shutil.copy2(self._get_full_name(self.path, attr), path)
                except Exception:
                    pass
            else:
                if attr not in self.attrs_no_index:
                    attr_val = attr_val.reset_index()
                attr_val.to_feather(os.path.join(path, attr + ".feather"))

        samples_dl_path = os.path.join(self.path, "samples_dl")
        if os.path.exists(samples_dl_path):
            shutil.copytree(samples_dl_path, os.path.join(path, "samples_dl"), copy_function=os.link)

        samples_uv_path = os.path.join(self.path, "samples_uv")
        if os.path.exists(samples_uv_path):
            shutil.copytree(samples_uv_path, os.path.join(path, "samples_uv"), copy_function=os.link)

        return self

    @staticmethod
    def _encode(img_path):
        """Encode an image into a `plotly` representation."""
        with open(img_path, "rb") as img:
            encoded_img = base64.b64encode(img.read()).decode()
        encoded_img = "data:image/png;base64," + encoded_img
        return encoded_img

    def plot(self, plot_core=True, subplot_height=750, subplot_width=200):
        """Plot well logs and core images.

        All well logs and core images in daylight and ultraviolet are plotted
        on separate subplots.

        Parameters
        ----------
        plot_core : bool
            Specifies whether to plot core images or not.
        subplot_height : positive int
            Height of each subplot with well log or core samples images in
            pixels.
        subplot_width : positive int
            Width of each subplot with well log or core samples images in
            pixels.

        Returns
        -------
        self : AbstractWellSegment or a child class
            Self unchanged.
        """
        init_notebook_mode(connected=True)

        n_cols = len(self.logs.columns)
        subplot_titles = list(self.logs.columns)
        if plot_core and self.has_samples:
            n_cols += 2
            subplot_titles += ["CORE DL", "CORE UV"]
            dl_col = n_cols - 1
            uv_col = n_cols

        fig = make_subplots(rows=1, cols=n_cols, subplot_titles=subplot_titles, shared_yaxes=True)
        for i, mnemonic in enumerate(self.logs.columns, 1):
            trace = go.Scatter(x=self.logs[mnemonic], y=self.logs.index, mode="lines", name=mnemonic)
            fig.append_trace(trace, 1, i)

        images = []
        if plot_core and self.has_samples:
            trace = go.Scatter(x=[0, 1], y=[self.depth_from, self.depth_to], opacity=0, name="CORE DL")
            fig.append_trace(trace, 1, dl_col)
            trace = go.Scatter(x=[0, 1], y=[self.depth_from, self.depth_to], opacity=0, name="CORE UV")
            fig.append_trace(trace, 1, uv_col)

            samples = self.samples.reset_index()[["DEPTH_FROM", "DEPTH_TO", "SAMPLE"]]
            for _, (depth_from, depth_to, sample_name) in samples.iterrows():
                sample_name = str(sample_name)

                dl_path = self._get_full_name(os.path.join(self.path, "samples_dl"), sample_name)
                sample_dl = self._encode(dl_path)
                sample_dl = go.layout.Image(source=sample_dl, xref="x"+str(dl_col), yref="y", x=0, y=depth_from,
                                            sizex=1, sizey=depth_to-depth_from, sizing="stretch", layer="below")
                images.append(sample_dl)

                uv_path = self._get_full_name(os.path.join(self.path, "samples_uv"), sample_name)
                sample_uv = self._encode(uv_path)
                sample_uv = go.layout.Image(source=sample_uv, xref="x"+str(uv_col), yref="y", x=0, y=depth_from,
                                            sizex=1, sizey=depth_to-depth_from, sizing="stretch", layer="below")
                images.append(sample_uv)

        layout = fig.layout
        fig_layout = go.Layout(title="Скважина {}".format(self.name), showlegend=False, width=n_cols*subplot_width,
                               height=subplot_height, yaxis=dict(range=[self.depth_to, self.depth_from]),
                               images=images)
        layout.update(fig_layout)

        for key in layout:
            if key.startswith("xaxis"):
                layout[key]["fixedrange"] = True

        if plot_core and self.has_samples:
            layout["xaxis" + str(dl_col)]["showticklabels"] = False
            layout["xaxis" + str(dl_col)]["showgrid"] = False

            layout["xaxis" + str(uv_col)]["showticklabels"] = False
            layout["xaxis" + str(uv_col)]["showgrid"] = False

        for ann in layout["annotations"]:
            ann["font"]["size"] = 12

        plot(fig)
        return self

    def __getitem__(self, key):
        """Select well logs by mnemonics or slice the well along the wellbore.

        Parameters
        ----------
        key : str, list of str or slice
            - If `key` is `str` or `list` of `str`, preserve only those logs
              in `self.logs`, that are in `key`.
            - If `key` is `slice` - perform well slicing along the wellbore.
              If both `start` and `stop` are in `self.logs.index`, then only
              `start` is kept in the resulting segment to ensure, that such
              methods as `crop` always return the same number of samples
              regardless of cropping position if crop size is given in meters.
              If only one of the ends of the slice present in the index, it is
              kept in the result contrary to usual python slices.

        Returns
        -------
        well : AbstractWellSegment or a child class
            A segment with filtered logs.
        """
        if not isinstance(key, slice):
            return self.keep_logs(key)
        res = self.copy()
        if key.start is not None:
            res.depth_from = float(max(res.depth_from, key.start))
        if key.stop is not None:
            res.depth_to = float(min(res.depth_to, key.stop))

        attr_iter = chain(
            zip(res.attrs_depth_index, repeat(res._filter_depth_df)),
            zip(res.attrs_fdtd_index, repeat(res._filter_fdtd_df))
        )
        for attr, filt in attr_iter:
            attr_val = getattr(res, "_" + attr)
            if attr_val is not None:
                setattr(res, "_" + attr, filt(attr_val))

        if (res._core_dl is not None) and (res._core_uv is not None):
            start_pos = self._meters_to_pixels(res.depth_from - self.depth_from)
            stop_pos = self._meters_to_pixels(res.depth_to - self.depth_from)
            res._core_dl = res._core_dl[start_pos:stop_pos]
            res._core_uv = res._core_uv[start_pos:stop_pos]
        return res

    def copy(self):
        """Perform shallow copy of an object.

        Returns
        -------
        self : AbstractWellSegment or a child class
            Shallow copy.
        """
        return copy(self)

    def check_regularity(self):
        """Checks intervals data regularity.

        Following checks applied for boring_intervals dataframe:
        1. If any values of CORE_RECOVERY column are nan.
        2. If any values of CORE_RECOVERY column are greater
           than calculated CORE_INTERVAL values.
        3. If any values of DEPTH_FROM and DEPTH_TO columns of adjacent rows
           form intervals that overlap each other.
        4. If any values of DEPTH_FROM column are not increasing.
        5. If any values of DEPTH_FROM column are greater than
           values of DEPTH_TO column of the same row.

        Following checks applied for core_lithology dataframe:
        1. If any values of DEPTH_FROM and DEPTH_TO columns of adjacent rows
           form intervals that overlap each other.
        2. If any values of DEPTH_FROM column are not increasing.
        3. If any values of DEPTH_FROM column are greater than
           values of DEPTH_TO column of the same row.
        4. If any intervals formed by values of DEPTH_FROM and DEPTH_TO columns
           of the same row are not included in corresponding intervals from
           boring_intervals dataframe.
        5. If any values of CORE_TOTAL column (calculated as a sum of intervals
           included in the same interval of boring_intervals dataframe) are greater
           than values of CORE_RECOVERY column of boring_intervals dataframe.

        Raises
        ------
        DataRegularityError
            If any of checks above are not passed.
        """
        if not self._has_file("boring_intervals"):
            raise SkipWellException("boring_intervals file is reqiured to perform checks")

        boring_intervals = self.boring_intervals.copy()
        boring_intervals['DEPTH_FROM'] = boring_intervals.index.get_level_values('DEPTH_FROM')
        boring_intervals['DEPTH_TO'] = boring_intervals.index.get_level_values('DEPTH_TO')
        boring_intervals['CORE_INTERVAL'] = boring_intervals['DEPTH_TO'] - boring_intervals['DEPTH_FROM']

        # Check if any CORE_RECOVERY values are nan.
        nans_mask = boring_intervals['CORE_RECOVERY'].isna()
        nans = boring_intervals[nans_mask]
        if not nans.empty:
            raise DataRegularityError("boring_nans", nans[['CORE_RECOVERY']])

        # Check if any CORE_RECOVERY values are greater than CORE_INTERVAL ones.
        unfits_mask = leq_notclose(boring_intervals['CORE_INTERVAL'], boring_intervals['CORE_RECOVERY'])
        unfits = boring_intervals[unfits_mask]
        if not unfits.empty:
            raise DataRegularityError("boring_unfits", unfits[['CORE_RECOVERY', 'CORE_INTERVAL']])

        # Check if any adjacent boring intervals are overlapping.
        preceding = boring_intervals['DEPTH_FROM'].shift(-1) < boring_intervals['DEPTH_TO']
        following = boring_intervals['DEPTH_TO'].shift(-1) > boring_intervals['DEPTH_FROM']
        overlaps_mask = preceding & following
        overlaps = boring_intervals[overlaps_mask | overlaps_mask.shift(1)]
        if not overlaps.empty:
            raise DataRegularityError("boring_overlaps", overlaps[['CORE_RECOVERY']])

        # Check if boring intervals DEPTH_FROM values are not increasing.
        if not boring_intervals.index.is_monotonic_increasing:
            nonincreasing_mask = boring_intervals['DEPTH_FROM'].shift(-1) < boring_intervals['DEPTH_FROM']
            nonincreasing = boring_intervals[nonincreasing_mask | nonincreasing_mask.shift(1)]
            raise DataRegularityError("boring_nonincreasing", nonincreasing[['CORE_RECOVERY']])

        # Check if boring intervals DEPTH_FROM values are bigger than DEPTH_TO ones.
        disordered_mask = boring_intervals['DEPTH_FROM'] > boring_intervals['DEPTH_TO']
        disordered = boring_intervals[disordered_mask]
        if not disordered.empty:
            raise DataRegularityError('boring_disordered', disordered[['CORE_RECOVERY']])

        if not self._has_file("core_lithology"):
            return self

        lithology_intervals = self.core_lithology.copy()
        lithology_intervals['DEPTH_FROM'] = lithology_intervals.index.get_level_values('DEPTH_FROM')
        lithology_intervals['DEPTH_TO'] = lithology_intervals.index.get_level_values('DEPTH_TO')

        # Check if any adjacent lithology intervals are overlapping.
        preceding = lithology_intervals['DEPTH_FROM'].shift(-1) < lithology_intervals['DEPTH_TO']
        following = lithology_intervals['DEPTH_TO'].shift(-1) > lithology_intervals['DEPTH_FROM']
        overlaps_mask = preceding & following
        overlaps = lithology_intervals[overlaps_mask | overlaps_mask.shift(1)]
        if not overlaps.empty:
            raise DataRegularityError("lithology_overlaps", overlaps[['FORMATION']])

        # Check if lithology intervals DEPTH_FROM values are not increasing.
        if not lithology_intervals.index.is_monotonic_increasing:
            nonincreasing_mask = lithology_intervals['DEPTH_FROM'].shift(-1) < lithology_intervals['DEPTH_FROM']
            nonincreasing = lithology_intervals[nonincreasing_mask | nonincreasing_mask.shift(1)]
            raise DataRegularityError("lithology_nonincreasing", nonincreasing[['FORMATION']])

        # Check if lithology intervals DEPTH_FROM values are bigger than DEPTH_TO ones.
        disordered_mask = lithology_intervals['DEPTH_FROM'] > lithology_intervals['DEPTH_TO']
        disordered = lithology_intervals[disordered_mask]
        if not disordered.empty:
            raise DataRegularityError('lithology_disordered', disordered[['FORMATION']])

        # Check if any lithology intervals are not included in boring intervals.
<<<<<<< HEAD
        inclusions_mask = lithology_intervals.apply(
            lambda interval:
            leq_close(boring_intervals['DEPTH_FROM'], interval['DEPTH_FROM']).any() &
            geq_close(boring_intervals['DEPTH_TO'], interval['DEPTH_TO']).any(),
            axis=1)
=======
        inclusions_mask = lithology_intervals.apply(lambda interval:
                                                    leq_close(boring_intervals['DEPTH_FROM'],
                                                              interval['DEPTH_FROM']).any() &
                                                    geq_close(boring_intervals['DEPTH_TO'],
                                                              interval['DEPTH_TO']).any(),
                                                    axis=1)
>>>>>>> 9a6841ab
        exclusions = lithology_intervals[~inclusions_mask]
        if not exclusions.empty:
            raise DataRegularityError("lithology_exclusions", exclusions[['FORMATION']])

        # Check any CORE_TOTAL values are greater than the corresponding CORE_RECOVERY ones.
        lithology_intervals = lithology_intervals[['DEPTH_FROM', 'DEPTH_TO']].add_prefix('CORE_')
        combined = cross_join(boring_intervals, lithology_intervals)
        relevant_mask = (leq_close(combined['DEPTH_FROM'], combined['CORE_DEPTH_FROM']) &
                         geq_close(combined['DEPTH_TO'], combined['CORE_DEPTH_TO']))
        combined = combined[relevant_mask]
        combined['CORE_TOTAL'] = combined['CORE_DEPTH_TO'] - combined['CORE_DEPTH_FROM']
        combined = combined.groupby(['CORE_RECOVERY', 'DEPTH_FROM', 'DEPTH_TO'])['CORE_TOTAL'].sum()
        combined = pd.DataFrame(combined).reset_index('CORE_RECOVERY')
        unfits_mask = leq_notclose(combined.CORE_RECOVERY, combined.CORE_TOTAL)
        unfits = combined[unfits_mask]
        if not unfits.empty:
            raise DataRegularityError("lithology_unfits", unfits)

        return self

    def check_samples(self):
        """Checks samples filenames conformity.

        1. If duplicate filenames exist in samples.feather dataframe.
        2. If filenames have different extension lengths in samples.feather dataframe.
        3. If files in samples folder have same names but different extensions.
        4. If files from samples folder are not present in samples.feather dataframe.
        5. If files from samples.feather dataframe are not present in any of samples folders.

        Raises
        ------
        DataRegularityError
        """
        names = [str(name) for name in self.samples['SAMPLE'].values]
        if len(names) > len(set(names)):
            raise DataRegularityError("duplicate_files", "samples.feather")

        ext_lens = [len(os.path.splitext(name)[1]) for name in names]
        if ext_lens[1:] != ext_lens[:-1]:
            raise DataRegularityError("different_extensions", "samples.feather")

        desired_folders = set(["samples_dl", "samples_uv"])
        existing_folders = set(os.listdir(self.path))
        samples_folders = desired_folders.intersection(existing_folders)

        for folder in samples_folders:
            path = "{}/{}".format(self.path, folder)
            samples = os.listdir(path)
            if ext_lens[0] == 0:
                samples = [os.path.splitext(sample)[0] for sample in samples]
                if len(samples) != len(set(samples)):
                    raise DataRegularityError("duplicate_files", folder)

            samples_only = set(samples).difference(set(names))
            if len(samples_only) != 0:
<<<<<<< HEAD
                raise DataRegularityError(f"Files from {folder} are not present in samples.feather:", samples_only)
=======
                raise DataRegularityError("missing_files", folder, "samples.feather", samples_only)
>>>>>>> 9a6841ab

            names_only = set(names).difference(set(samples))
            if len(names_only) != 0:
                raise DataRegularityError("missing_files", "samples.feather", folder, names_only)

    def _apply_matching(self):
        """Update depths in all core-related attributes given calculated
        deltas."""
        core_lithology_deltas = self._core_lithology_deltas.reset_index()

        # Update DataFrames with depth index
        attrs_depth_index = [attr for attr in self.attrs_depth_index if attr.startswith("core_")]
        for attr in attrs_depth_index:
            if not self._has_file(attr):
                continue
            attr_df = getattr(self, attr).reset_index()
            columns = attr_df.columns
            merged_df = between_join(attr_df, core_lithology_deltas)
            merged_df["DEPTH"] += merged_df["DELTA"]
            setattr(self, "_" + attr, merged_df[columns].set_index("DEPTH").sort_index())

        # TODO: carfully update samples and reload core images if needed

        core_lithology = pd.merge(self._core_lithology.reset_index(),
                                  self._core_lithology_deltas[["DEPTH_FROM", "DEPTH_TO", "DELTA"]],
                                  on=["DEPTH_FROM", "DEPTH_TO"])
        core_lithology["DEPTH_FROM"] += core_lithology["DELTA"]
        core_lithology["DEPTH_TO"] += core_lithology["DELTA"]
        core_lithology = core_lithology.drop("DELTA", axis=1)
        self._core_lithology = core_lithology.set_index(["DEPTH_FROM", "DEPTH_TO"]).sort_index()

        boring_intervals = pd.merge(self._boring_intervals.reset_index(),
                                    self._boring_intervals_deltas[["DEPTH_FROM", "DEPTH_TO", "DELTA"]],
                                    on=["DEPTH_FROM", "DEPTH_TO"])
        boring_intervals["DEPTH_FROM"] += boring_intervals["DELTA"]
        boring_intervals["DEPTH_TO"] += boring_intervals["DELTA"]
        boring_intervals = boring_intervals.drop("DELTA", axis=1)
        self._boring_intervals = boring_intervals.set_index(["DEPTH_FROM", "DEPTH_TO"]).sort_index()

    def _save_matching_report(self):
        """Save matching report in a well directory, specified in `self.path`.

        The report consists of two `.csv` files, containing depths of boring
        and lithology intervals respectively before and after matching.
        """
        boring_sequences = self.boring_sequences.reset_index()[["DEPTH_FROM", "DEPTH_TO", "MODE"]]
        not_none_mask = boring_sequences["MODE"].map(lambda x: x is not None)
        boring_sequences = boring_sequences[not_none_mask]
        if len(boring_sequences) == 0:
            return

        core_logs_list = []
        for _, (depth_from, depth_to, mode) in boring_sequences.iterrows():
            _, core_mnemonic, core_attr = self._parse_matching_mode(mode)
            core_log_segment = getattr(self, core_attr)[core_mnemonic].dropna()[depth_from:depth_to]
            core_logs_list.append(core_log_segment.to_frame(name=mode))
        core_logs = pd.concat(core_logs_list)
        core_logs.index.rename("Увязанная глубина образца", inplace=True)
        core_logs.reset_index(inplace=True)

        boring_intervals = self._boring_intervals_deltas.reset_index()
        boring_intervals["DEPTH_FROM_DELTA"] = boring_intervals["DEPTH_FROM"] + boring_intervals["DELTA"]
        boring_intervals["DEPTH_TO_DELTA"] = boring_intervals["DEPTH_TO"] + boring_intervals["DELTA"]
        boring_intervals = boring_intervals[["DEPTH_FROM", "DEPTH_TO", "DEPTH_FROM_DELTA", "DEPTH_TO_DELTA"]]
        boring_intervals.columns = [
            "Кровля интервала долбления",
            "Подошва интервала долбления",
            "Увязанная кровля интервала долбления",
            "Увязанная подошва интервала долбления"
        ]
        boring_intervals = between_join(core_logs, boring_intervals, left_on="Увязанная глубина образца",
                                        right_on=("Увязанная кровля интервала долбления",
                                                  "Увязанная подошва интервала долбления"))
        boring_intervals.to_csv(os.path.join(self.path, self.name + "_boring_intervals_matching.csv"),
                                index=False)

        lithology_intervals = self._core_lithology_deltas.reset_index()
        lithology_intervals["DEPTH_FROM_DELTA"] = lithology_intervals["DEPTH_FROM"] + lithology_intervals["DELTA"]
        lithology_intervals["DEPTH_TO_DELTA"] = lithology_intervals["DEPTH_TO"] + lithology_intervals["DELTA"]
        lithology_intervals = lithology_intervals[["DEPTH_FROM", "DEPTH_TO", "DEPTH_FROM_DELTA", "DEPTH_TO_DELTA"]]
        lithology_intervals.columns = [
            "Кровля интервала литописания",
            "Подошва интервала литописания",
            "Увязанная кровля интервала литописания",
            "Увязанная подошва интервала литописания"
        ]
        lithology_intervals.to_csv(os.path.join(self.path, self.name + "_lithology_intervals_matching.csv"),
                                   index=False)

    @staticmethod
    def _parse_matching_mode(mode):
        """Split matching mode string into well log mnemonic, core log or
        property mnemonic and class attribute to get core data from."""
        split_mode = mode.split("~")
        if len(split_mode) != 2:
            raise ValueError("Incorrect mode format")
        log_mnemonic = split_mode[0]
        split_core_mode = split_mode[1].split(".")
        if len(split_core_mode) != 2:
            raise ValueError("Incorrect mode format")
        core_attr, core_mnemonic = split_core_mode
        return log_mnemonic, core_mnemonic, core_attr

    def _select_matching_mode(self, segment, mode_list):
        """Select appropriate matching mode based on data, availible for given
        segment."""
        segment_depth_from = segment["DEPTH_FROM"].min()
        segment_depth_to = segment["DEPTH_TO"].max()
        core_len = segment["CORE_RECOVERY"].sum()
        for mode in mode_list:
            log_mnemonic, core_mnemonic, core_attr = self._parse_matching_mode(mode)
            if log_mnemonic in self.logs and self._has_file(core_attr) and core_mnemonic in getattr(self, core_attr):
                well_log = self.logs[log_mnemonic].dropna()
                core_log = getattr(self, core_attr)[core_mnemonic].dropna()
                well_log_len = len(well_log[segment_depth_from:segment_depth_to])
                core_log_len = len(core_log[segment_depth_from:segment_depth_to])
                if min(well_log_len, core_log_len) > max(core_len, 1):
                    return mode
        return None

    @staticmethod
    def _unify_matching_mode(mode):
        """Delete all spaces from a matching mode string."""
        return [mode.replace(" ", "") for mode in to_list(mode)]

    def match_core_logs(self, mode="GK ~ core_logs.GK", max_shift=5, delta_from=-4, delta_to=4, delta_step=0.1,
                        max_iter=50, max_iter_time=0.25, save_report=False):
        """Perform core-to-log matching by shifting core samples in order to
        maximize correlation between well and core logs.

        Parameters
        ----------
        mode : str or list of str
            Matching mode precedence from highest to lowest. The mode is
            independently selected for each boring sequence. Each mode has the
            following structure: <well_log> ~ <core_attr>.<core_log>, where:
            - well_log - mnemonic of a well log to use
            - core_attr - an attribute of `self` to get core data from
            - core_log - mnemonic of a core log or property to use
            Defaults to gamma ray matching.
        max_shift : positive float
            Maximum shift of a boring sequence in meters. Defaults to 5.
        delta_from : float
            Start of the grid of initial shifts in meters. Defaults to -4.
        delta_to : float
            End of the grid of initial shifts in meters. Defaults to 4.
        delta_step : float
            Step of the grid of initial shifts in meters. Defaults to 0.1.
        max_iter : positive int
            Maximum number of SLSQP iterations. Defaults to 50.
        max_iter_time
            Maximum time for an optimization iteration in seconds. Defaults to
            0.25.
        save_report : bool
            Specifies whether to save matching report in a well directory.
            Defaults to `False`.

        Returns
        -------
        well : AbstractWellSegment or a child class
            Matched well segment with updated core depths. Changes all
            core-related depths inplace.
        """
        if max_shift <= 0:
            raise ValueError("max_shift must be positive")
        if delta_from > delta_to:
            raise ValueError("delta_to must be greater than delta_from")
        if max(np.abs(delta_from), np.abs(delta_to)) > max_shift:
            raise ValueError("delta_from and delta_to must not exceed max_shift in absolute value")

        mode_list = self._unify_matching_mode(mode)

        if not self._has_file("core_lithology"):
            core_lithology = self.boring_intervals.reset_index()[["DEPTH_FROM", "DEPTH_TO"]]
            self._core_lithology = core_lithology.set_index(["DEPTH_FROM", "DEPTH_TO"])
        lithology_intervals = self.core_lithology.reset_index()[["DEPTH_FROM", "DEPTH_TO"]]

        # `boring_sequences` is a list of DataFrames, containing contiguous boring intervals, extracted one after
        # another. They are considered together since they must be shifted by the same delta.

        # `boring_groups` is a list of DataFrames, containing a number of boring sequences, extracted close to each
        # other. They are considered together since they can possibly overlap during optimization.
        boring_groups = select_contigious_intervals(self.boring_intervals.reset_index(), max_gap=2*max_shift)

        matched_boring_sequences = []
        matched_lithology_intervals = []
        sequences_modes = []
        sequences_r2 = []

        for group in boring_groups:
            boring_sequences = select_contigious_intervals(group)
            sequences_shifts = []

            # Independently optimize R^2 for each boring sequence
            for sequence in boring_sequences:
                mode = self._select_matching_mode(sequence, mode_list)
                sequences_modes.append(mode)
                if mode is None:
                    # Don't shift a sequence if there's no data to perform matching
                    segment_depth_from = sequence["DEPTH_FROM"].min()
                    segment_depth_to = sequence["DEPTH_TO"].max()
                    zero_shift = Shift(segment_depth_from, segment_depth_to, 0, 0, np.nan)
                    sequences_shifts.append([zero_shift])
                    continue

                log_mnemonic, core_mnemonic, core_attr = self._parse_matching_mode(mode)
                well_log = self.logs[log_mnemonic].dropna()
                core_log = getattr(self, core_attr)[core_mnemonic].dropna()

                shifts = match_boring_sequence(sequence, lithology_intervals, well_log, core_log,
                                               max_shift, delta_from, delta_to, delta_step,
                                               max_iter, timeout=max_iter*max_iter_time)
                sequences_shifts.append(shifts)

            # Choose best shift for each boring sequence so that they don't overlap and maximize matching R^2
            best_shifts = None
            best_loss = None
            for shifts in product(*sequences_shifts):
                sorted_shifts = sorted(shifts, key=lambda x: x.depth_from)
                do_overlap = False
                for int1, int2 in zip(sorted_shifts[:-1], sorted_shifts[1:]):
                    if int1.depth_to > int2.depth_from:
                        do_overlap = True
                        break
                loss = np.nanmean([interval.loss for interval in sorted_shifts])
                if (not do_overlap) and (best_shifts is None or loss < best_loss):
                    best_shifts = shifts
                    best_loss = loss

            # Store shift deltas, mode and R^2
            for sequence, shift in zip(boring_sequences, best_shifts):
                mask = ((lithology_intervals["DEPTH_FROM"] >= sequence["DEPTH_FROM"].min()) &
                        (lithology_intervals["DEPTH_TO"] <= sequence["DEPTH_TO"].max()))
                sequence_lithology_intervals = lithology_intervals[mask]
                sequence_lithology_intervals["DELTA"] = shift.interval_deltas
                sequence["DELTA"] = shift.sequence_delta

                sequences_r2.append(shift.loss**2)
                matched_boring_sequences.append(sequence)
                matched_lithology_intervals.append(sequence_lithology_intervals)

        if all(mode is None for mode in sequences_modes):
            raise SkipWellException("None of the boring sequences can be matched")

        self._boring_intervals_deltas = pd.concat(matched_boring_sequences)
        self._core_lithology_deltas = pd.concat(matched_lithology_intervals)
        self._apply_matching()

        self._calc_boring_sequences()
        self._boring_sequences["MODE"] = sequences_modes
        self._boring_sequences["R2"] = sequences_r2

        if save_report:
            self._save_matching_report()
        return self

    @staticmethod
    def _calc_matching_r2(well_log, core_log):
        """Calculate squared correlation coefficient between well and core
        logs.

        If well and core logs are defined on different sets of depths, then at
        first well log values are estimated at core log depths by linear
        interpolation and then `R^2` is calculated for the resulting arrays.
        """
        well_log = well_log.dropna()
        interpolator = interp1d(well_log.index, well_log, kind="linear", fill_value="extrapolate")
        well_log = interpolator(core_log.index)
        return np.corrcoef(core_log, well_log)[0, 1]**2

    def plot_matching(self, mode=None, scale=False, subplot_height=750, subplot_width=200):
        """Plot well log and corresponding core log for each boring sequence.

        This method can be used to illustrate results of core-to-log matching.

        Parameters
        ----------
        mode : str or list of str
            Specify type of well log and core log or property to plot. If
            `str`, the same mode will be used for all boring sequences. If
            `list` of `str`, than each boring sequence will have its own mode.
            In this case length of the `list` should match the number of
            boring sequences.

            Each mode has the same structure as `mode` in `match_core_logs`.
            If `None` and core-to-log matching was performed beforehand,
            chosen matching modes are used.
        scale : bool
            Specifies whether to lineary scale core log values to well log
            values.
        subplot_height : positive int
            Height of each subplot with well and core logs.
        subplot_width : positive int
            Width of each subplot with well and core logs.

        Returns
        -------
        self : AbstractWellSegment or a child class
            Self unchanged.
        """
        init_notebook_mode(connected=True)

        boring_sequences = self.boring_sequences.reset_index()
        if mode is None and "MODE" not in boring_sequences.columns:
            raise ValueError("Core-to-log matching has to be performed beforehand if mode is not specified")
        if mode is not None:
            mode_list = self._unify_matching_mode(mode)
            if len(mode_list) == 1:
                mode_list = mode_list * len(boring_sequences)
            if len(mode_list) != len(boring_sequences):
                raise ValueError("Mode length must match the number of matching intervals")
            boring_sequences["MODE"] = mode_list
            r2_list = []
            for _, (depth_from, depth_to, mode) in boring_sequences[["DEPTH_FROM", "DEPTH_TO", "MODE"]].iterrows():
                log_mnemonic, core_mnemonic, core_attr = self._parse_matching_mode(mode)
                well_log = self.logs[log_mnemonic].dropna()
                core_log_segment = getattr(self, core_attr)[core_mnemonic].dropna()[depth_from:depth_to]
                r2_list.append(self._calc_matching_r2(well_log, core_log_segment))
            boring_sequences["R2"] = r2_list
        boring_sequences = boring_sequences[["DEPTH_FROM", "DEPTH_TO", "MODE", "R2"]]
        not_none_mask = boring_sequences["MODE"].map(lambda x: x is not None)
        boring_sequences = boring_sequences[not_none_mask]

        depth_from_list = boring_sequences["DEPTH_FROM"]
        depth_to_list = boring_sequences["DEPTH_TO"]
        mode_list = boring_sequences["MODE"]
        r2_list = boring_sequences["R2"]

        n_cols = len(boring_sequences)
        subplot_titles = ["{}<br>R^2 = {:.3f}".format(mode, r2) for mode, r2 in zip(mode_list, r2_list)]
        fig = make_subplots(rows=1, cols=n_cols, subplot_titles=subplot_titles)

        for i, (depth_from, depth_to, mode) in enumerate(zip(depth_from_list, depth_to_list, mode_list), 1):
            log_mnemonic, core_mnemonic, core_attr = self._parse_matching_mode(mode)
            well_log_segment = self.logs[log_mnemonic].dropna()[depth_from - 3 : depth_to + 3]
            core_log_segment = getattr(self, core_attr)[core_mnemonic].dropna()[depth_from:depth_to]

            if scale and min(len(well_log_segment), len(core_log_segment)) > 1:
                log_interpolator = interp1d(well_log_segment.index, well_log_segment, kind="linear",
                                            fill_value="extrapolate")
                X = np.array(core_log_segment).reshape(-1, 1)
                y = log_interpolator(core_log_segment.index)
                reg = LinearRegression().fit(X, y)
                core_log_segment = pd.Series(reg.predict(X), index=core_log_segment.index)

            well_log_trace = go.Scatter(x=well_log_segment, y=well_log_segment.index, name="Well " + log_mnemonic,
                                        line=dict(color="rgb(255, 127, 14)"), showlegend=False)
            drawing_mode = "markers" if core_attr == "core_properties" else None
            core_log_trace = go.Scatter(x=core_log_segment, y=core_log_segment.index, name="Core " + core_mnemonic,
                                        line=dict(color="rgb(31, 119, 180)"), mode=drawing_mode, showlegend=False)
            fig.append_trace(well_log_trace, 1, i)
            fig.append_trace(core_log_trace, 1, i)

        layout = fig.layout
        fig_layout = go.Layout(title="Скважина {}".format(self.name), legend=dict(orientation="h"),
                               width=n_cols*subplot_width, height=subplot_height)
        layout.update(fig_layout)

        for key in layout:
            if key.startswith("xaxis"):
                layout[key]["fixedrange"] = True

        for ann in layout["annotations"]:
            ann["font"]["size"] = 14

        for ix in range(n_cols):
            axis_ix = str(ix + 1) if ix > 0 else ""
            axis_name = "yaxis" + axis_ix
            layout[axis_name]["autorange"] = "reversed"

        plot(fig)
        return self

    def add_depth_log(self):
        """Copy the index of `self.logs` to its column `DEPTH`.

        Returns
        -------
        well : AbstractWellSegment or a child class
            A segment with created depth log.
        """
        self.logs["DEPTH"] = self.logs.index
        return self

    def drop_logs(self, mnemonics):
        """Drop well logs whose mnemonics are in `mnemonics`.

        Parameters
        ----------
        mnemonics : str or list of str
            Mnemonics of well logs to be dropped.

        Returns
        -------
        well : AbstractWellSegment or a child class
            A segment with filtered logs.
        """
        res = self.copy()
        res._logs.drop(to_list(mnemonics), axis=1, inplace=True)
        return res

    def keep_logs(self, mnemonics):
        """Drop well logs whose mnemonics are not in `mnemonics`.

        Parameters
        ----------
        mnemonics : str or list of str
            Mnemonics of well logs to be kept.

        Returns
        -------
        well : AbstractWellSegment or a child class
            A segment with filtered logs.
        """
        if len(np.setdiff1d(mnemonics, self.logs.columns)) > 0:
            raise SkipWellException
        res = self.copy()
        res._logs = res.logs[to_list(mnemonics)]
        return res

    def rename_logs(self, rename_dict):
        """Rename well logs with corresponding mnemonics in `rename_dict`.

        Parameters
        ----------
        rename_dict : dict
            Dictionary containing `(old mnemonic : new mnemonic)` pairs.

        Returns
        -------
        well : AbstractWellSegment or a child class
            A segment with renamed logs. Changes `self.logs` inplace.
        """
        self.logs.rename(columns=rename_dict, inplace=True)
        return self

    def keep_matched_sequences(self, mode=None, threshold=0.6):
        """Keep boring sequences, matched using given `mode` with `R^2`
        greater than `threshold`.

        Parameters
        ----------
        mode : str or list of str
            Chosen matching mode to keep a sequence. It has the same structure
            as `mode` in `match_core_logs`.
        threshold : float
            Minimum value of `R^2` to keep a sequence.

        Returns
        -------
        segments : list of WellSegment
            Kept boring sequences.
        """
        mask = self.boring_sequences["R2"] > threshold
        if mode is not None:
            mode_list = self._unify_matching_mode(mode)
            mask &= self.boring_sequences["MODE"].isin(mode_list)
        sequences = self.boring_sequences[mask].reset_index()[["DEPTH_FROM", "DEPTH_TO"]]
        res_segments = []
        for _, (depth_from, depth_to) in sequences.iterrows():
            res_segments.append(self[depth_from:depth_to])
        return res_segments

    def create_segments(self, src, connected=True):
        """Split `self` into segments with depth ranges, specified in
        attributes in `src`.

        Parameters
        ----------
        src : str or iterable
            Names of attributes to get depths ranges for splitting. If `src`
            consists of attributes in fdtd format then each row will represent
            a new segment. Otherwise, an exception will be raised.
        connected : bool, optional
            Join segments which are one after another. Defaults to `True`.

        Returns
        -------
        segments : list of WellSegment
            Split segments.
        """
        if not isinstance(src, list):
            src = [src]
        if all([item in self.attrs_fdtd_index for item in src]):
            res = self._create_segments_by_fdtd(src, connected)
        else:
            # TODO: create_segments from depth_index
            raise ValueError(
                'All `src` must be in fdtd format:',
                [item for item in src if item not in self.attrs_fdtd_index]
            )
        return res

    def _create_segments_by_fdtd(self, src, connected):
        """Get segments from depth ranges, specified in fdtd attributes."""
        tables = [getattr(self, item).reset_index() for item in src]
        df = tables[0] if len(tables) == 1 else reduce(fdtd_join, tables)
        if connected:
            df = self._core_chunks(df)
        segments = [self[top:bottom] for _, (top, bottom) in df[['DEPTH_FROM', 'DEPTH_TO']].iterrows()]
        return segments

    @staticmethod
    def _core_chunks(df):
        if len(df) > 0:
            chunks = [(item.DEPTH_FROM.min(), item.DEPTH_TO.max()) for item in select_contigious_intervals(df)]
            chunks = pd.DataFrame(chunks, columns=["DEPTH_FROM", "DEPTH_TO"])
            return chunks
        return pd.DataFrame(columns=["DEPTH_FROM", "DEPTH_TO"])

    def random_crop(self, length, n_crops=1):
        """Create random crops from the segment. All cropped segments have the same
        length, their positions are sampled uniformly from the segment.

        Parameters
        ----------
        length : positive float
            Length of each crop in meters.
        n_crops : positive int, optional
            The number of crops from the segment. Defaults to 1.

        Returns
        -------
        segments : list of WellSegment
            Cropped segments.
        """
        bounds = self.depth_from, max(self.depth_from, self.depth_to-length)
        positions = np.sort(np.random.uniform(*bounds, size=n_crops))
        return [self[pos:pos+length] for pos in positions]

    def crop(self, length, step, drop_last=True):
        """Create crops from the segment. All cropped segments have the same
        length and are cropped with some fixed step.

        Parameters
        ----------
        length : positive float
            Length of each crop in meters.
        step : positive float
            Step of cropping in meters.
        drop_last : bool, optional
            If `True`, all segment that are out of segment bounds will be
            dropped. If `False`, the whole segment will be covered by crops.
            The first crop which comes out of segment bounds will be kept, the
            following crops will be dropped. Defaults to `True`.

        Returns
        -------
        segments : list of WellSegment
            Cropped segments.
        """
        positions = np.arange(self.depth_from, self.depth_to, step)
        crops_in = positions[positions + length <= self.depth_to]
        crops_out = positions[positions + length > self.depth_to]
        if drop_last:
            positions = crops_in
        else:
            positions = np.concatenate((crops_in, crops_out[:1]))
        return [self[pos:pos+length] for pos in positions]

    def create_mask(self, src, column, mapping=None, mode='logs', default=np.nan, dst='mask'):
        """Transform a column from some `WellSegment` attribute into a mask
        correponding to a well log or to a core image.

        Parameters
        ----------
        src : str
            Attribute to get the column from.
        column : str
            Name of the column to transform.
        mapping : dict or None
            Mapping for column values. If `None`, original attribure values
            will be kept in the mask. Defaults to `None`.
        mode : 'logs' or 'core'
            A mode, specifying the length of computed mask. If 'logs', mask
            lenght will match the length of well logs. If 'core', mask length
            will match the heigth of `core_dl` in pixels. Defaults to
            `'logs'`.
        default : float, optional
            Default value for mask if `src` doesn't contain information for
            corresponding depth. Defaults to `numpy.nan`.
        dst : str, optional
            `WellSegment` attribute to save the mask to. Defaults to `mask`.

        Returns
        -------
        self : AbstractWellSegment or a child class
            Self with mask.
        """
        if src in self.attrs_fdtd_index:
            self._create_mask_fdtd(src, column, mapping, mode, default, dst)
        elif src in self.attrs_depth_index:
            self._create_mask_depth_index(src, column, mapping, mode, default, dst)
        else:
            ValueError('Unknown src: ', src)
        return self

    def _create_mask_fdtd(self, src, column, mapping, mode, default, dst):
        """Create mask from fdtd data."""
        if mode == 'core':
            mask = np.ones(len(self.core_dl)) * default
        elif mode == 'logs':
            mask = np.ones(len(self.logs)) * default
        else:
            raise ValueError('Unknown mode: ', mode)

        table = getattr(self, src)
        factor = len(mask) / self.length
        for row in table.iterrows():
            depth_from, depth_to = row[1].name
            start = np.floor((max(depth_from, self.depth_from) - self.depth_from) * factor)
            end = np.ceil((min(depth_to, self.depth_to) - self.depth_from) * factor)
            mask[int(start):int(end)] = row[1][column] if mapping is None else mapping[row[1][column]]
        setattr(self, dst, mask)

    def _create_mask_depth_index(self, src, column, mapping, mode, default, dst):
        """Create mask from depth-indexed data."""
        # TODO: fix interpolation
        if mode == 'core':
            mask = np.ones(len(self.core_dl)) * default
        elif mode == 'logs':
            mask = np.ones(len(self.logs)) * default
        else:
            raise ValueError('Unknown mode: ', mode)

        table = getattr(self, src)
        factor = len(mask) / self.length
        for row in table.iterrows():
            depth = row[1].name
            pos = np.floor((depth - self.depth_from) * factor)
            mask[int(pos)] = row[1][column] if mapping is None else mapping[row[1][column]]
        setattr(self, dst, mask)

    def reindex(self, step, attrs=None):
        """Conform depth-indexed `attrs` of the segment to a new index,
        starting from `self.depth_from` to `self.depth_to` with a step `step`,
        placing `nan` values in locations having no value in the previous
        index.

        Parameters
        ----------
        step : positive float
            Distance between any two adjacent values in the new index in
            meters.
        attrs : str or list of str
            Depth-indexed attributes of the segment to be reindexed.

        Returns
        -------
        well : AbstractWellSegment or a child class
            The segment with reindexed `attrs`.
        """
        attrs = self.attrs_depth_index if attrs is None else attrs
        new_index = np.arange(self.depth_from, self.depth_to, step)
        for attr in np.intersect1d(attrs, self.attrs_depth_index):
            res = getattr(self, attr).reindex(index=new_index, method="nearest", tolerance=1e-4)
            setattr(self, "_" + attr, res)
        return self

    def interpolate(self, *args, attrs=None, **kwargs):
        """Interpolate `nan` values in `attrs`.

        Parameters
        ----------
        attrs : str or list of str
            Depth-indexed attributes of the segment to be interpolated.
        args : misc
            Any additional positional arguments to `pandas.interpolate`.
        kwargs : misc
            Any additional named arguments to `pandas.interpolate`.

        Returns
        -------
        well : AbstractWellSegment or a child class
            The segment with interpolated values in `attrs`.
        """
        attrs = self.attrs_fdtd_index if attrs is None else attrs
        for attr in np.intersect1d(attrs, self.attrs_depth_index):
            res = getattr(self, attr).interpolate(*args, **kwargs)
            setattr(self, "_" + attr, res)
        return self

    def drop_nans(self, logs=None):
        """Create segments that drop NaN in logs, as indicated in `logs`.

        Parameters
        ----------
        logs : int or list of str
            If `list`, create segments without NaN values in logs with mnemonics in `logs`.
            If `int`, create segments where ​​in each row of logs at least `logs` not NaN values.
            If `None`, create segments without NaN values in logs. Defaults to `None`.

        Returns
        -------
        segments : list of `WellSegment` instances
            Segments with dropped NaN values.
        """
        logs = self.logs.columns if logs is None else logs
        if isinstance(logs, int):
            not_nan_mask = (~np.isnan(self.logs)).sum(axis=1) >= logs
        else:
            not_nan_mask = np.all(~np.isnan(self.logs[logs]), axis=1)
        not_nan_indices = np.where(not_nan_mask)[0]
        if len(not_nan_indices) == 0:
            return []
        borders = np.where((not_nan_indices[1:] - not_nan_indices[:-1]) != 1)[0] + 1
        if len(borders) == 0:
            return [self]
        not_nan_depths = not_nan_mask.index[not_nan_indices]
        splits = np.split(not_nan_depths, borders)
        return [self[split[0]:split[-1]] for split in splits]

    def norm_mean_std(self, mean=None, std=None, eps=1e-10):
        """Standardize well logs by subtracting the mean and scaling to unit
        variance.

        Parameters
        ----------
        mean : None or ndarray, optional
            Mean to be subtracted. If `None`, it is calculated independently
            for each log in the segment.
        std : None or ndarray, optional
            Standard deviation to be divided by. If `None`, it is calculated
            independently for each log in the segment.
        eps: float, optional
            A small float to be added to the denominator to avoid division by
            zero.

        Returns
        -------
        well : AbstractWellSegment or a child class
            The segment with standardized logs.
        """
        if mean is None:
            mean = self.logs.mean()
        if std is None:
            std = self.logs.std()
        self._logs = (self.logs - mean) / (std + eps)
        return self

    def norm_min_max(self, min=None, max=None, q_min=None, q_max=None, clip=True):  # pylint: disable=redefined-builtin
        """Linearly scale well logs to a [0, 1] range.

        Parameters
        ----------
        min : None or ndarray, optional
            Minimum values of the logs. If `None`, it is calculated
            independently for each log in the segment.
        max : None or ndarray or tuple or list of ndarrays
            Maximum values of the logs. If `None`, it is calculated
            independently for each log in the segment.
        q_min : float
            A quantile of logs to use as `min` if `min` is not given.
        q_max : float
            A quantile of logs to use as `max` if `max` is not given.
        clip : bool
            Specify, whether to clip scaled logs to a [0, 1] range.

        Returns
        -------
        well : AbstractWellSegment or a child class
            The segment with normalized logs.
        """
        if min is None and q_min is None:
            min = self.logs.min()
        elif q_min is not None:
            min = self.logs.quantile(q_min)

        if max is None and q_max is None:
            max = self.logs.max()
        elif q_max is not None:
            max = self.logs.quantile(q_max)

        self._logs = (self.logs - min) / (max - min)
        if clip:
            self._logs.clip(0, 1, inplace=True)
        return self

    def equalize_histogram(self, src=None, dst=None, channels='last'):
        """Normalize core images by histogram equalization.

        Parameters
        ----------
        src : None, str or iterable
            Attributes to normalize. If `None`, `src` will be
            `('core_dl', 'core_uv')`. Defaults to `None`.
        dst : None, str or iterable
            Attributes to save normalized images to. If `None`, images will be
            saved into `src`. Defaults to `None`.
        channels : 'last' or 'first'
            Channels axis in images. Defaults to 'last'.

        Returns
        -------
        self : AbstractWellSegment or a child class
            Self with normalized images.
        """
        src = to_list(src)
        for item in src:
            _ = getattr(self, item)
        src = ['_' + item if item in ['core_dl', 'core_uv'] else item for item in src]
        if dst is None:
            dst = src
        else:
            dst = to_list(dst)
        for _src, _dst in zip(src, dst):
            img = getattr(self, _src)
            if img.ndim == 3:
                img = cv2.cvtColor(img.astype('uint8'), cv2.COLOR_RGB2YCrCb)
                _slice = [slice(None)] * 3
                axis = -1 if channels == 'last' else 0
                _slice[axis] = 0
                img[_slice] = cv2.equalizeHist(img[_slice])
                img = cv2.cvtColor(img, cv2.COLOR_YCrCb2RGB)
            else:
                img = cv2.equalizeHist(img)
            setattr(self, _dst, img)
        return self<|MERGE_RESOLUTION|>--- conflicted
+++ resolved
@@ -727,20 +727,12 @@
             raise DataRegularityError('lithology_disordered', disordered[['FORMATION']])
 
         # Check if any lithology intervals are not included in boring intervals.
-<<<<<<< HEAD
-        inclusions_mask = lithology_intervals.apply(
-            lambda interval:
-            leq_close(boring_intervals['DEPTH_FROM'], interval['DEPTH_FROM']).any() &
-            geq_close(boring_intervals['DEPTH_TO'], interval['DEPTH_TO']).any(),
-            axis=1)
-=======
         inclusions_mask = lithology_intervals.apply(lambda interval:
                                                     leq_close(boring_intervals['DEPTH_FROM'],
                                                               interval['DEPTH_FROM']).any() &
                                                     geq_close(boring_intervals['DEPTH_TO'],
                                                               interval['DEPTH_TO']).any(),
                                                     axis=1)
->>>>>>> 9a6841ab
         exclusions = lithology_intervals[~inclusions_mask]
         if not exclusions.empty:
             raise DataRegularityError("lithology_exclusions", exclusions[['FORMATION']])
@@ -796,11 +788,7 @@
 
             samples_only = set(samples).difference(set(names))
             if len(samples_only) != 0:
-<<<<<<< HEAD
-                raise DataRegularityError(f"Files from {folder} are not present in samples.feather:", samples_only)
-=======
                 raise DataRegularityError("missing_files", folder, "samples.feather", samples_only)
->>>>>>> 9a6841ab
 
             names_only = set(names).difference(set(samples))
             if len(names_only) != 0:
