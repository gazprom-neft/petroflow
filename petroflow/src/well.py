--- conflicted
+++ resolved
@@ -366,20 +366,13 @@
         step : positive float
             Step of cropping in meters.
         drop_last : bool, optional
-<<<<<<< HEAD
             If `True`, all segment that are out of segment bounds will be
             dropped. If `False`, the whole segment will be covered by crops.
             First crop which comes out of segment bounds will be kept, and
             its `logs` will be padded from depth `depth_to` of initial segment
             by `fill_value`. Defaults to `True`.
         fill_value : float, optional
-            Value to fill padded part of logs.
-=======
-            If `True`, only crops that lie within the segment will be kept.
-            If `False`, an extra segment, starting from `depth_to` - `length`
-            will be added to cover the whole segment with crops.
-            Defaults to `True`.
->>>>>>> d75a866f
+            Value to fill padded part of `logs`.
 
         Returns
         -------
