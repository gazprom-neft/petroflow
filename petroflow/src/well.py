"""Implements Well class."""
# pylint: disable=abstract-method

import warnings
from abc import ABCMeta
from copy import copy, deepcopy
from functools import wraps
from collections import Counter

import numpy as np
import pandas as pd

from .abstract_classes import AbstractWell
from .well_segment import WellSegment
from .exceptions import SkipWellException

from .utils import to_list


class SegmentDelegatingMeta(ABCMeta):
    """A metaclass to delegate abstract methods from `Well` to its children
    (instances of `Well` or `WellSegment`)."""
    def __new__(mcls, name, bases, namespace):
        abstract_methods = [
            base.__abstractmethods__ for base in bases if hasattr(base, "__abstractmethods__")
        ]
        abstract_methods = frozenset().union(*abstract_methods)
        for method_name in abstract_methods:
            if method_name not in namespace:
                namespace[method_name] = mcls._make_delegator(method_name)
        return super().__new__(mcls, name, bases, namespace)

    @staticmethod
    def _make_delegator(name):
        @wraps(getattr(WellSegment, name))
        def delegator(self, *args, **kwargs):
            results = []
            for segment in self:
                res = getattr(segment, name)(*args, **kwargs)
                if not isinstance(res, list):
                    res = [res]
                results.extend(res)
            res_well = self.copy()
            res_well.segments = results
            return res_well
        return delegator


class Well(AbstractWell, metaclass=SegmentDelegatingMeta):
    """A class, representing a well.

    A well consists of segments - instances of `WellSegment` class,
    representing a contiguous part of a well. Initially an instance of `Well`
    class has a single segment, containing information about the whole well.
    Subsequently, several `Well` methods, such as `crop`, `random_crop` or
    `drop_nans`, increase the number of segments, storing them in a tree-based
    structure.

    All methods, declared in `AbstractWell` and not overridden in `Well` will
    be created by `SegmentDelegatingMeta` metaclass. These methods will
    delegate the call to each segment of the well.

    Parameters
    ----------
    path : str or None
        If `None`, `Well` will be created from `segments`. If `str`, a path to
        a directory with well data, containing:
        - `meta.json` - a json dict with the following keys:
            - `name` - well name
            - `field` - field name
            - `depth_from` - minimum depth entry in the well logs
            - `depth_to` - maximum depth entry in the well logs
          These values will be stored as segment attributes.
        - `samples_dl` and `samples_uv` (optional) - directories, containing
          daylight and ultraviolet images of core samples respectively. Images
          of the same sample must have the same name in both dirs.
        - Optional `.csv`, `.las` or `.feather` file for certain segment
          attributes (see more details in the `WellSegment.Attributes`
          section).
    core_width : positive float, optional
        The width of core samples in cm. Defaults to 10 cm.
    pixels_per_cm : positive int, optional
        The number of pixels in cm used to determine the loaded width of core
        sample images. Image height is calculated so as to keep the aspect
        ratio. Defaults to 5 pixels.
    segments : list of `WellSegment` or `Well` instances or None, optional
        Segments to put into `segments` attribute. Usually is used by methods
        which increase the tree depth. If `None`, `path` must be defined.

    Attributes
    ----------
    segments : list of `WellSegment` or `Well` instances or None
        A segment tree of the well. All leave nodes are instances of
        `WellSegment` class, representing a contiguous part of a well. All
        other tree nodes are instances of `Well` class.
    """
    def __init__(self, *args, segments=None, **kwargs):
        super().__init__()
        if segments is None:
            self.segments = [WellSegment(*args, **kwargs)]
        else:
            self.segments = segments

    @property
    def tree_depth(self):
        """positive int: Depth of the tree consisting of `Well` and
        `WellSegment` instances. Initial depth of a created `Well` is 2: a
        root and a single segment.
        """
        if self._has_segments():
            return 2
        return self.segments[0].tree_depth + 1

    @property
    def length(self):
        """float: Length of the well in meters."""
        return self.depth_to - self.depth_from

    @property
    def depth_from(self):
        """float: Top of the well in meters."""
        return min([well.depth_from for well in self])

    @property
    def depth_to(self):
        """float: Bottom of the well in meters."""
        return max([well.depth_to for well in self])

    @property
    def n_segments(self):
        """int: Total number of `WellSegment` instances at the last level of
        the segment tree."""
        return len(self.iter_level())

    @property
    def aggregated_segment(self):
        """WellSegment: the only segment of an aggregated copy of the well."""
        return self.deepcopy().aggregate().segments[0]

    def _has_segments(self):
        return all(isinstance(item, WellSegment) for item in self)

    def __iter__(self):
        """Iterate over segments."""
        for segment in self.segments:
            yield segment

    def iter_level(self, level=-1):
        """Iterate over segments at some fixed level of the segment tree.

        Parameters
        ----------
        level : int
            Level of the tree to iterate over.

        Returns
        -------
        segments : list of WellSegment or Well
            Segments from given level.
        """
        level = level if level >= 0 else self.tree_depth + level
        if (level < 0) or (level > self.tree_depth):
            raise ValueError("Level ({}) can't be negative or exceed tree depth ({})".format(level, self.tree_depth))
        if level == 0:
            return [self]
        if level == 1:
            return self.segments
        return [item for well in self for item in well.iter_level(level - 1)]

    def _prune(self):
        """Recursively prune segment tree."""
        self.segments = [well for well in self if isinstance(well, WellSegment) or well.n_segments > 0]
        for well in self:
            if isinstance(well, Well):
                well._prune() # pylint: disable=protected-access

    def prune(self):
        """Remove subtrees without `WellSegment` instances at the last level
        of the tree.

        Returns
        -------
        self : AbstractWell or a child class
            Self with prunned tree.
        """
        self._prune()
        if not self.segments:
            raise SkipWellException("Empty well after prunning")
        return self

    def copy(self):
        """Perform a shallow copy of an object.

        Returns
        -------
        self : AbstractWell
            Shallow copy.
        """
        return copy(self)

    def deepcopy(self):
        """Perform a deep copy of an object.

        Returns
        -------
        self : AbstractWell
            Deep copy.
        """
        return deepcopy(self)

    def dump(self, path):
        """Dump well data. The well will be aggregated and the resulting
        segment will be dumped. Segment attributes are saved in the following
        manner:
        - `name`, `field`, `depth_from` and `depth_to` attributes are saved in
          `meta.json` file.
        - `core_dl` and `core_uv` are not saved. Instead, `samples_dl` and
          `samples_uv` directories are copied if exist.
        - All other attributes are dumped in feather format.

        Parameters
        ----------
        path : str
            A path to a directory, where well dir with dump will be created.

        Returns
        -------
        self : AbstractWell or a child class
            Self unchanged.
        """
        self.aggregated_segment.dump(path)
        return self

    def __getitem__(self, key):
        """Select well logs by mnemonics or slice the well along the wellbore.

        Parameters
        ----------
        key : str, list of str or slice
            - If `key` is `str` or `list` of `str`, preserve only those logs
              in `logs` of each segment, that are in `key`.
            - If `key` is `slice` - perform well slicing along the wellbore.
              The call will be delegated to each segment of the well an only
              those segments, who overlap with slicing range will be kept. If
              both `start` and `stop` are in `logs.index` of a segment, then
              only `start` is kept to ensure, that such methods as `crop`
              always return the same number of samples regardless of cropping
              position if crop size is given in meters. If only one of the
              ends of the slice present in the index, it is kept in the result
              contrary to usual python slices.

        Returns
        -------
        well : AbstractWell
            A well with filtered logs or depths.
        """
        results = []
        for segment in self:
            try:
                results.append(segment[key])
            except SkipWellException as err:
                err_msg = str(err)
        if len(results) == 0:
            raise SkipWellException(err_msg)
        res_well = self.copy()
        res_well.segments = results
        return res_well

    def plot(self, *args, aggregate=True, **kwargs):
        """Plot well logs and core images.

        All well logs and core images in daylight and ultraviolet are plotted
        on separate subplots.

        Parameters
        ----------
        plot_core : bool
            Specifies whether to plot core images or not. Defaults to `True`.
        interactive : bool
            Specifies whether to draw a plot directly inside a Jupyter
            notebook. Defaults to `True`.
        aggregate : bool
            Specifies whether to plot all segments of the well on the same
            plot or create a separate plot for each segment. Defaults to
            `True`.
        subplot_height : positive int
            Height of each subplot with well log or core samples images in
            pixels. Defaults to 700.
        subplot_width : positive int
            Width of each subplot with well log or core samples images in
            pixels. Defaults to 200.

        Returns
        -------
        self : AbstractWell
            Self unchanged.
        """
        segments = [self.aggregated_segment] if aggregate else self.iter_level()
        for segment in segments:
            segment.plot(*args, **kwargs)
        return self

    def plot_matching(self, *args, aggregate=True, **kwargs):
        """Plot well log and corresponding core log for each boring sequence.

        This method can be used to illustrate results of core-to-log matching.

        Parameters
        ----------
        mode : str or list of str
            Specify type of well log and core log or property to plot. If
            `str`, the same mode will be used for all boring sequences. If
            `list` of `str`, than each boring sequence will have its own mode.
            In this case length of the `list` should match the number of
            boring sequences.

            Each mode has the same structure as `mode` in `match_core_logs`.
            If `None` and core-to-log matching was performed beforehand,
            chosen matching modes are used.
            Defaults to `None`.
        scale : bool
            Specifies whether to lineary scale core log values to well log
            values. Defaults to `False`.
        interactive : bool
            Specifies whether to draw a plot directly inside a Jupyter
            notebook. Defaults to `True`.
        aggregate : bool
            Specifies whether to plot all segments of the well on the same
            plot or create a separate plot for each segment. Defaults to
            `True`.
        subplot_height : positive int
            Height of each subplot with well and core logs. Defaults to 700.
        subplot_width : positive int
            Width of each subplot with well and core logs. Defaults to 200.

        Returns
        -------
        self : AbstractWell
            Self unchanged.
        """
        segments = [self.aggregated_segment] if aggregate else self.iter_level()
        for segment in segments:
            segment.plot_matching(*args, **kwargs)
        return self

    def drop_layers(self, layers, connected=True):
        """Drop layers, whose names match any pattern from `layers`.

        Parameters
        ----------
        layers : str or list of str
            Regular expressions, specifying layer names to drop.
        connected : bool, optional
            Specifies whether to join segments with kept layers, that go one
            after another. Defaults to `True`.

        Returns
        -------
        well : Well
            The well, whose segments represent kept layers.
        """
        for well in self.iter_level(-2):
            well.segments = [Well(segments=segment.drop_layers(layers, connected)) for segment in well]
        return self.prune()

    def keep_layers(self, layers, connected=True):
        """Drop layers, whose names don't match any pattern from `layers`.

        Parameters
        ----------
        layers : str or list of str
            Regular expressions, specifying layer names to keep.
        connected : bool, optional
            Specifies whether to join segments with kept layers, that go one
            after another. Defaults to `True`.

        Returns
        -------
        well : Well
            The well, whose segments represent kept layers.
        """
        for well in self.iter_level(-2):
            well.segments = [Well(segments=segment.keep_layers(layers, connected)) for segment in well]
        return self.prune()

    def keep_matched_sequences(self, mode=None, threshold=0.6):
        """Keep boring sequences, matched using given `mode` with `R^2`
        greater than `threshold`.

        Parameters
        ----------
        mode : str or list of str
            Chosen matching mode to keep a sequence. It has the same structure
            as `mode` in `match_core_logs`.
        threshold : float
            Minimum value of `R^2` to keep a sequence.

        Returns
        -------
        self : AbstractWell or a child class
            The well with kept matched segments.
        """
        for well in self.iter_level(-2):
            well.segments = [
                Well(segments=segment.keep_matched_sequences(mode, threshold)) for segment in well
            ]
        return self.prune()

    def create_segments(self, src, connected=True, length=None):
        """Split segments at the last level of the segment tree into parts
        with depth ranges, specified in attributes in `src`.

        Parameters
        ----------
        src : str or iterable
            Names of attributes to get depths ranges for splitting. If `src`
            consists of attributes in fdtd format then each row will represent
            a new segment. Otherwise, an exception will be raised.
        connected : bool, optional
            Join segments which are one after another. Defaults to `True`.

        Returns
        -------
        self : AbstractWell or a child class
            The well with split segments.
        """
        wells = self.iter_level(-2)
        for well in wells:
            well.segments = [
                Well(segments=segment.create_segments(src, connected, length)) for segment in well
            ]
        return self.prune()

    def crop(self, length, step, drop_last=True):
        """Create crops from segments at the last level. All cropped segments
        have the same length and are cropped with some fixed step.
        The tree depth will be increased.

        Parameters
        ----------
        length : positive float
            Length of each crop in meters.
        step : positive float
            Step of cropping in meters.
        drop_last : bool, optional
            If `True`, only crops that lie within the segment will be kept.
            If `False`, an extra segment, starting from `depth_to` - `length`
            will be added to cover the whole segment with crops.
            Defaults to `True`.

        Returns
        -------
        self : AbstractWell or a child class
            The well with cropped segments.
        """
        wells = self.iter_level(-2)
        for well in wells:
            well.segments = [
                Well(segments=segment.crop(length, step, drop_last))
                for segment in well
            ]
        return self

    def random_crop(self, length, n_crops=1):
        """Create random crops from segments at the last level. All cropped
        segments have the same length, their positions are sampled uniformly
        from the segment. The tree depth will be increased. Branches of the
        tree without segments at last level will be dropped.

        Parameters
        ----------
        length : positive float
            Length of each crop in meters.
        n_crops : positive int, optional
            The number of crops from the segment. Defaults to 1.

        Returns
        -------
        self : AbstractWell or a child class
            The well with cropped segments.
        """
        wells = self.iter_level(-2)
        p = np.array([sum([segment.length for segment in item]) for item in wells])
        random_wells = Counter(np.random.choice(wells, n_crops, p=p/sum(p)))
        for well in wells:
            if well in random_wells:
                n_well_crops = random_wells[well]
                p = np.array([item.length for item in well])
                random_segments = Counter(np.random.choice(well.segments, n_well_crops, p=p/sum(p)))
                well.segments = [
                    Well(segments=segment.random_crop(length, n_segment_crops))
                    for segment, n_segment_crops in random_segments.items()
                ]
            else:
                well.segments = []
        return self.prune()

    def drop_nans(self, logs=None):
        """Split a well into contiguous segments, that does not contain `nan`
        values in logs, indicated in `logs`. The tree depth will be increased.

        Parameters
        ----------
        logs : None or int or list of str
            - If `None`, create segments without `nan` values in all logs.
            - If `int`, create segments so that each row of logs has at least
              `logs` not-nan values.
            - If `list`, create segments without `nan` values in logs with
              mnemonics in `logs`.
            Defaults to `None`.

        Returns
        -------
        self : AbstractWell
            The well with dropped `nan` values from segments.
        """
        wells = self.iter_level(-2)
        for well in wells:
            well.segments = [Well(segments=segment.drop_nans(logs=logs)) for segment in well]
        return self.prune()

    def drop_short_segments(self, min_length, tolerance=1e-5):
        """Drop segments at the last level with length smaller than
        `min_length` with given `tolerance`.

        Parameters
        ----------
        min_length : positive float
            Segments shorter than `min_length` are dropped.

        tolerance : positive float, optional
            Tolerance for checking segments length.

        Returns
        -------
        self : AbstractWell
            The well with dropped short segments.
        """
        wells = self.iter_level(-2)
        for well in wells:
<<<<<<< HEAD
            well.segments = [segment for segment in well if segment.length > min_length]
        return self.prune()

    def has_attr(self, attrs):
        """Drop segments without specified attrs. If well hasn't some attribute,
        `SkipWellException` will be raised.

        Parameters
        ----------
        attrs : str or list of str
            Attributes which segment must have.

        Returns
        -------
        self : AbstractWell
            The same well if well has all attributes.
        """
        for attr in to_list(attrs):
            if not self.iter_level()[0]._has_file(attr): # pylint: disable=protected-access
                raise SkipWellException("Well hasn't file {}".format(attr))
        return self

    def sample_segments(self, n_segments, skip=False):
        """Uniformly sample segments. If well hasn't enough segments, resulting
        well.

        Parameters
        ----------
        n_segments : positive int
            Number of segments to sample
        skip : bool
            If True, well will be skipped if it hasn't enough segments, else
            well will not be changed.
=======
            well.segments = [segment for segment in well if segment.length > min_length - tolerance]
        return self.prune()

    def _aggregate_array(self, func, attr):
        """Aggregate loaded attributes from `WellSegment.attrs_pixel_index`.

        Parameters
        ----------
        func : {'mean', 'max'}
            Name of aggregation function.
        attr : str
            Name of attribute.

        Returns
        -------
        numpy.ndarray
            Assembled array.
        """
        if getattr(self.iter_level()[0], '_' + attr) is None:
            return None
        if func not in ['mean', 'max']:
            warnings.warn("Only 'mean' and 'max' aggregations are currently supported for image attributes, \
                          but {} was given. It was replaced by 'mean'.".format(func))
            func = 'mean'

        pixels_per_m = self.iter_level()[0].pixels_per_cm * 100
        agg_array_height_pix = round((self.depth_to - self.depth_from) * pixels_per_m)
        attr_val_shape = getattr(self.iter_level()[0], '_' + attr).shape

        total = np.zeros((agg_array_height_pix, *attr_val_shape[1:]), dtype=int)
        background = np.full_like(total, np.nan, dtype=np.double)
        for segment in self.iter_level():
            attr_val = getattr(segment, '_' + attr)
            segment_place = slice(round((segment.depth_from - self.depth_from) * pixels_per_m),
                                  round((segment.depth_to - self.depth_from) * pixels_per_m))

            if func == 'max':
                background[segment_place] = np.fmax(background[segment_place], attr_val)
                continue
            if func == 'mean':
                background[segment_place] = np.nansum([background[segment_place], attr_val], axis=0)
                total[segment_place] += 1

        if func == 'max':
            return background

        total = np.where(total == 0, 1, total)
        return background / total

    def aggregate(self, func="mean", level=0):
        """Aggregate loaded segments' attributes from `WellSegment.attrs_image`
        and `WellSegment.attrs_depth_index`. Concatenate loaded segments' attributes
        from `WellSegment.attrs_fdtd_index`. The result of aggregation and concatenation
        is a single segment for each subtree starting at level `level`. `depth_from` and
        `depth_to` for each of these segments will be minimum `depth_from` and
        maximum `depth_to` along all gathered segments of that subtree.

        Parameters
        ----------
        func : str, callable
            Function to use for aggregating the data.
            - `str` - short function name (e.g. ``'max'``, ``'min'``).
            See `pd.aggregate` documentation.
            - `callable` - a function which gets a `pd.Series` and returns
               one element.
            Only 'mean' and 'max' aggregations are currently supported for attributes
            from `WellSegment.attrs_image`!
            Defaults to "mean".
        level : int, optional
            Level of the well tree defined for aggregation.
            All segments below `level` level of tree will be gathered into one.
            Defaults to an aggregation of the whole tree.
>>>>>>> 84755ae5

        Returns
        -------
        self : AbstractWell
<<<<<<< HEAD
            The well with dropped short segments.
        """
        if self.n_segments < n_segments:
            if skip:
                raise SkipWellException("Well hasn't enough segments {}".format(n_segments))
            else:
                n_segments = self.n_segments

        wells = self.iter_level(-2)
        segments = [(i, segment) for i, well in enumerate(wells) for segment in well]
        random_segments = [segments[i] for i in np.random.choice(len(segments), n_segments, False)]
        for well in wells:
            well.segments = []
        for i, segment in random_segments:
            wells[i].segments.append(segment)
=======
            The well with gathered segments on level `level`.
        """
        if level < -self.tree_depth or level == -1 or level >= self.tree_depth - 1:
            raise ValueError("Aggregation level can't be ({})".format(level))

        aggregate_attrs = list(WellSegment.attrs_depth_index)
        concat_attrs = list(WellSegment.attrs_fdtd_index)

        wells = self.iter_level(level)
        for well in wells:
            well.segments = well.iter_level()
            seg_0 = well.segments[0]

            # TODO: different aggregation functions
            for attr in WellSegment.attrs_image:
                setattr(seg_0, '_' + attr, well._aggregate_array(func, attr))  # pylint: disable=protected-access

            # Concatenate of all segments attributes
            for attr in aggregate_attrs + concat_attrs:
                attr_values = [getattr(segment, '_' + attr) for segment in well.segments]
                if all(value is None for value in attr_values):
                    if attr in concat_attrs:
                        concat_attrs.remove(attr)
                    else:
                        aggregate_attrs.remove(attr)
                    continue
                # If an attribute is still not loaded for several segments, it should be loaded explicitly.
                # It can happen in case of previous manual processing of a `Well`.
                attr_val_0 = pd.concat([getattr(segment, attr) for segment in well.segments])
                setattr(seg_0, '_' + attr, attr_val_0)

            for attr in concat_attrs:
                attr_val_0 = getattr(seg_0, '_' + attr)
                attr_val_0.drop_duplicates(inplace=True)
                attr_val_0.sort_index(inplace=True)
                setattr(seg_0, '_' + attr, attr_val_0)

            for attr in aggregate_attrs:
                attr_val_0 = getattr(seg_0, '_' + attr)
                # Round depths to centimeters in order not to make `groupby` by `float` values.
                attr_val_0.index = attr_val_0.index.map(lambda idx: round(idx * 100))
                attr_val_0 = attr_val_0.groupby(level=0).agg(func)

                # Add NaN values to `logs`.
                if attr == 'logs' and attr_val_0.shape[0] > 1:
                    index_step = (attr_val_0.index[1:] - attr_val_0.index[:-1]).min()
                    index_array = np.arange(attr_val_0.index[0], attr_val_0.index[-1] + index_step, index_step)
                    attr_val_0 = attr_val_0.reindex(index_array, method='nearest', fill_value=np.nan, tolerance=1e-5)
                attr_val_0.index /= 100
                setattr(seg_0, '_' + attr, attr_val_0)
            setattr(seg_0, 'depth_from', well.depth_from)
            setattr(seg_0, 'depth_to', well.depth_to)
            well.segments = [seg_0]
>>>>>>> 84755ae5
        return self.prune()<|MERGE_RESOLUTION|>--- conflicted
+++ resolved
@@ -538,41 +538,6 @@
         """
         wells = self.iter_level(-2)
         for well in wells:
-<<<<<<< HEAD
-            well.segments = [segment for segment in well if segment.length > min_length]
-        return self.prune()
-
-    def has_attr(self, attrs):
-        """Drop segments without specified attrs. If well hasn't some attribute,
-        `SkipWellException` will be raised.
-
-        Parameters
-        ----------
-        attrs : str or list of str
-            Attributes which segment must have.
-
-        Returns
-        -------
-        self : AbstractWell
-            The same well if well has all attributes.
-        """
-        for attr in to_list(attrs):
-            if not self.iter_level()[0]._has_file(attr): # pylint: disable=protected-access
-                raise SkipWellException("Well hasn't file {}".format(attr))
-        return self
-
-    def sample_segments(self, n_segments, skip=False):
-        """Uniformly sample segments. If well hasn't enough segments, resulting
-        well.
-
-        Parameters
-        ----------
-        n_segments : positive int
-            Number of segments to sample
-        skip : bool
-            If True, well will be skipped if it hasn't enough segments, else
-            well will not be changed.
-=======
             well.segments = [segment for segment in well if segment.length > min_length - tolerance]
         return self.prune()
 
@@ -645,28 +610,10 @@
             Level of the well tree defined for aggregation.
             All segments below `level` level of tree will be gathered into one.
             Defaults to an aggregation of the whole tree.
->>>>>>> 84755ae5
-
-        Returns
-        -------
-        self : AbstractWell
-<<<<<<< HEAD
-            The well with dropped short segments.
-        """
-        if self.n_segments < n_segments:
-            if skip:
-                raise SkipWellException("Well hasn't enough segments {}".format(n_segments))
-            else:
-                n_segments = self.n_segments
-
-        wells = self.iter_level(-2)
-        segments = [(i, segment) for i, well in enumerate(wells) for segment in well]
-        random_segments = [segments[i] for i in np.random.choice(len(segments), n_segments, False)]
-        for well in wells:
-            well.segments = []
-        for i, segment in random_segments:
-            wells[i].segments.append(segment)
-=======
+
+        Returns
+        -------
+        self : AbstractWell
             The well with gathered segments on level `level`.
         """
         if level < -self.tree_depth or level == -1 or level >= self.tree_depth - 1:
@@ -720,5 +667,55 @@
             setattr(seg_0, 'depth_from', well.depth_from)
             setattr(seg_0, 'depth_to', well.depth_to)
             well.segments = [seg_0]
->>>>>>> 84755ae5
+        return self.prune()
+
+    def has_attr(self, attrs):
+        """Drop segments without specified attrs. If well hasn't some attribute,
+        `SkipWellException` will be raised.
+
+        Parameters
+        ----------
+        attrs : str or list of str
+            Attributes which segment must have.
+
+        Returns
+        -------
+        self : AbstractWell
+            The same well if well has all attributes.
+        """
+        for attr in to_list(attrs):
+            if not self.iter_level()[0]._has_file(attr): # pylint: disable=protected-access
+                raise SkipWellException("Well hasn't file {}".format(attr))
+        return self
+
+    def sample_segments(self, n_segments, skip=False):
+        """Uniformly sample segments. If well hasn't enough segments, resulting
+        well.
+
+        Parameters
+        ----------
+        n_segments : positive int
+            Number of segments to sample
+        skip : bool
+            If True, well will be skipped if it hasn't enough segments, else
+            well will not be changed.
+
+        Returns
+        -------
+        self : AbstractWell
+            The well with dropped short segments.
+        """
+        if self.n_segments < n_segments:
+            if skip:
+                raise SkipWellException("Well hasn't enough segments {}".format(n_segments))
+            else:
+                n_segments = self.n_segments
+
+        wells = self.iter_level(-2)
+        segments = [(i, segment) for i, well in enumerate(wells) for segment in well]
+        random_segments = [segments[i] for i in np.random.choice(len(segments), n_segments, False)]
+        for well in wells:
+            well.segments = []
+        for i, segment in random_segments:
+            wells[i].segments.append(segment)
         return self.prune()