--- conflicted
+++ resolved
@@ -495,13 +495,8 @@
             core_dl[insert_pos:insert_pos+dl_img.shape[0]] = dl_img
             core_uv[insert_pos:insert_pos+uv_img.shape[0]] = uv_img
 
-<<<<<<< HEAD
-        self._core_dl = core_dl.astype(dtype)
-        self._core_uv = core_uv.astype(dtype)
-=======
         self._core_dl = core_dl if exist_dl else None
         self._core_uv = core_uv if exist_uv else None
->>>>>>> 331775be
         return self
 
     def dump(self, path):
