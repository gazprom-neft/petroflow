--- conflicted
+++ resolved
@@ -1,6 +1,6 @@
 """Implements WellSegment - a class, representing a contiguous part of a well.
 """
-# pylint: disable=no-member, protected-access, import-error
+# pylint: disable=no-member, protected-access
 
 import os
 import re
@@ -26,11 +26,7 @@
 from .abstract_classes import AbstractWellSegment
 from .matching import select_contigious_intervals, match_boring_sequence, find_best_shifts, create_zero_shift
 from .joins import cross_join, between_join, fdtd_join
-<<<<<<< HEAD
-from .utils import to_list, process_columns, leq_notclose, leq_close, geq_close, insert_intervals
-=======
-from .utils import to_list, process_columns, parse_depth
->>>>>>> bf09fc27
+from .utils import to_list, process_columns, parse_depth, insert_intervals
 from .exceptions import SkipWellException, DataRegularityError
 
 
@@ -1715,8 +1711,7 @@
             Name of the column to transform.
         mapping : dict or None
             Mapping for column values. If `None`, original attribute values
-            will be kept in the mask. Defaults to `None`. If given, all src
-            values mentioned in `bad_values` are omitted.
+            will be kept in the mask. Defaults to `None`.
         mode : 'logs' or 'core'
             A mode, specifying the length of computed mask. If 'logs', mask
             lenght will match the length of well logs. If 'core', mask length
