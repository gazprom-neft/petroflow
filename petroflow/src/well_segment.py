--- conflicted
+++ resolved
@@ -10,12 +10,8 @@
 from copy import copy, deepcopy
 from glob import glob
 from functools import reduce
-<<<<<<< HEAD
-from itertools import chain, repeat, product
+from itertools import chain, repeat
 from math import ceil
-=======
-from itertools import chain, repeat
->>>>>>> 84755ae5
 
 import numpy as np
 import pandas as pd
